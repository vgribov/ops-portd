/*
 * Copyright (C) 2015 Hewlett-Packard Development Company, L.P.
 * All Rights Reserved.
 *
 *   Licensed under the Apache License, Version 2.0 (the "License"); you may
 *   not use this file except in compliance with the License. You may obtain
 *   a copy of the License at
 *
 *        http://www.apache.org/licenses/LICENSE-2.0
 *
 *   Unless required by applicable law or agreed to in writing, software
 *   distributed under the License is distributed on an "AS IS" BASIS, WITHOUT
 *   WARRANTIES OR CONDITIONS OF ANY KIND, either express or implied. See the
 *   License for the specific language governing permissions and limitations
 *   under the License.
 *
 * File: portd_l3.c
 */

#include <errno.h>
#include <sys/socket.h>
#include <linux/netlink.h>
#include <linux/rtnetlink.h>
#include <netinet/in.h>
#include <fcntl.h>
#include <net/if.h>
#include <linux/if_addr.h>
#include <unistd.h>
#include <assert.h>

#include "hash.h"
#include "portd.h"
#include "openvswitch/vlog.h"

VLOG_DEFINE_THIS_MODULE(portd_l3);

extern unsigned int idl_seqno;
extern struct ovsdb_idl *idl;
extern struct ovsdb_idl_txn *txn;
extern bool commit_txn;
extern struct hmap all_vrfs;

int nl_ip_sock;
static int portd_get_prefix(int family, char *ip_address, void *prefix,
                            unsigned char *prefixlen);

/*********** Begin Connected routes handling **************/

static void
apply_mask_ipv6 (struct prefix_ipv6 *p)
{
    u_char *pnt;
    int index;
    int offset;
    static u_char maskbit[] = {0x00, 0x80, 0xc0, 0xe0, 0xf0,
                                0xf8, 0xfc, 0xfe, 0xff};

    index = p->prefixlen / 8;

    if (index < 16) {
        pnt = (u_char *) &p->prefix;
        offset = p->prefixlen % 8;

        pnt[index] &= maskbit[offset];
        index++;

        while (index < 16) {
            pnt[index++] = 0;
        }
    }
}

/* Convert masklen into IP address's netmask (network byte order). */
static void
masklen2ip (const int masklen, struct in_addr *netmask)
{
    assert (masklen >= 0 && masklen <= PORTD_IPV4_MAX_LEN);

    /* left shift is only defined for less than the size of the type.
     * we unconditionally use long long in case the target platform
     * has defined behaviour for << 32 (or has a 64-bit left shift) */
    if (sizeof(unsigned long long) > 4) {
        netmask->s_addr = htonl(0xffffffffULL << (32 - masklen));
    } else {
        netmask->s_addr = htonl(masklen ? 0xffffffffU << (32 - masklen) : 0);
    }
}

/* Apply mask to IPv4 prefix (network byte order). */
static void
apply_mask_ipv4 (struct prefix_ipv4 *p)
{
    struct in_addr mask;
    masklen2ip(p->prefixlen, &mask);
    p->prefix.s_addr &= mask.s_addr;
}

/*
 * Add a directly connected route to the DB. The NH is the port which
 * will be the egress port for the subnet
 */
static int
portd_add_connected_route (struct ovsrec_port *ovs_port, bool is_v4)
{
    const struct ovsrec_route *row = NULL;
    const struct ovsrec_vrf *row_vrf = NULL;
    struct ovsrec_nexthop *row_nh = NULL;

    const bool selected = true;
    char prefix_str[256];
    int64_t distance = CONNECTED_ROUTE_DISTANCE;
    int retval;

    /*
     * HALON_TODO: For now we support only 1 VRF in the system.
     * When we have support for multiple VRF, then fetch the
     * correct VRF for the port
     */
    row_vrf = ovsrec_vrf_first(idl);
    if(!row_vrf) {
        VLOG_ERR("No vrf information yet.");
        return -1;
    }
    /*
     * Populate the route row
     */
    row = ovsrec_route_insert(txn);
    ovsrec_route_set_vrf(row, row_vrf);
    if (is_v4) {
        struct prefix_ipv4 v4_prefix;
        char buf[INET_ADDRSTRLEN];

        ovsrec_route_set_address_family(row,
                        OVSREC_ROUTE_ADDRESS_FAMILY_IPV4);
        /*
         * Conversion to prefix format is a 3 step process:
         * - Convert the IP address string to prefix format.
         * - Apply the mask i.e. A.B.C.D/24 to A.B.C.0/24
         * - Convert it back to string to write to DB
         */
        retval = portd_get_prefix(AF_INET, ovs_port->ip4_address,
                                  &v4_prefix.prefix, &v4_prefix.prefixlen);
        if (retval) {
            VLOG_ERR("Error converting DB string to prefix: %s",
                     ovs_port->ip4_address);
            return retval;
        }
        apply_mask_ipv4(&v4_prefix);

        inet_ntop (AF_INET, &(v4_prefix.prefix), buf, INET_ADDRSTRLEN);
        snprintf (prefix_str, INET_PREFIX_SIZE,
                  "%s/%d", buf, v4_prefix.prefixlen);

        ovsrec_route_set_prefix(row, (const char *)prefix_str);
    } else {
        struct prefix_ipv6 v6_prefix;
        char buf[INET6_ADDRSTRLEN];

        ovsrec_route_set_address_family(row,
                        OVSREC_ROUTE_ADDRESS_FAMILY_IPV6);
        /*
         * Conversion to prefix format is a 3 step process:
         * - Convert the IP address string to prefix format.
         * - Apply the mask i.e. A.B.C.D/24 to A.B.C.0/24
         * - Convert it back to string to write to DB
         */
        retval = portd_get_prefix(AF_INET6, ovs_port->ip6_address,
                                  &v6_prefix.prefix, &v6_prefix.prefixlen);
        if (retval) {
            VLOG_ERR("Error converting DB string to prefix: %s",
                     ovs_port->ip6_address);
            return retval;
        }
        apply_mask_ipv6(&v6_prefix);

        inet_ntop (AF_INET6, &(v6_prefix.prefix), buf, INET6_ADDRSTRLEN);
        snprintf (prefix_str, INET6_PREFIX_SIZE,
                  "%s/%d", buf, v6_prefix.prefixlen);

        ovsrec_route_set_prefix(row, (const char *)prefix_str);
    }
    ovsrec_route_set_sub_address_family(row,
                        OVSREC_ROUTE_SUB_ADDRESS_FAMILY_UNICAST);
    ovsrec_route_set_from(row, OVSREC_ROUTE_FROM_CONNECTED);
    /*
     * Connected routes have a distance of 0
     */
    ovsrec_route_set_distance(row, &distance, 1);
    /*
     * Set the selected bit to true for the route entry
     */
    ovsrec_route_set_selected(row, &selected, 1);

    /*
     * Populate the Nexthop row
     */
    row_nh = ovsrec_nexthop_insert(txn);

    ovsrec_nexthop_set_ports(row_nh, &ovs_port, row_nh->n_ports + 1);

    /*
     * Update the route entry with the new nexthop
     */
    ovsrec_route_set_nexthops(row, &row_nh, row->n_nexthops + 1);

    commit_txn = true;

    return 0;
}

static bool
is_route_matched (const struct ovsrec_route *row_route, char *prefix_str,
                  char *port_name)
{
    if (!strcmp(row_route->prefix, prefix_str) &&
        !strcmp(row_route->from, OVSREC_ROUTE_FROM_CONNECTED) &&
        (row_route->sub_address_family == NULL ||
         !strcmp(row_route->sub_address_family,
                OVSREC_ROUTE_SUB_ADDRESS_FAMILY_UNICAST)) &&
        !strcmp(row_route->nexthops[0]->ports[0]->name, port_name)) {
        return true;
    }
    return false;
}

/*
 * Delete a directly connected route to the DB. The NH is the port which
 * will be the egress port for the subnet
 */
static int
portd_del_connected_route (char *address, char *port_name, bool is_v4)
{
    int retval;
    char prefix_str[256];
    const struct ovsrec_route *row_route = NULL;

    /*
     * Get the ip address from the port and convert it to the
     * prefix format
     */
    if (is_v4) {
        struct prefix_ipv4 v4_prefix;
        char buf[INET_ADDRSTRLEN];
        /*
         * Conversion to prefix format is a 3 step process:
         * - Convert the IP address string to prefix format.
         * - Apply the mask i.e. A.B.C.D/24 to A.B.C.0/24
         * - Convert it back to string
         */
        retval = portd_get_prefix(AF_INET, address, &v4_prefix.prefix,
                                  &v4_prefix.prefixlen);
        if (retval) {
            VLOG_ERR("Error converting DB string to prefix: %s", address);
            return retval;
        }
        apply_mask_ipv4(&v4_prefix);

        inet_ntop (AF_INET, &(v4_prefix.prefix), buf, INET_ADDRSTRLEN);
        snprintf (prefix_str, INET_PREFIX_SIZE,
                  "%s/%d", buf, v4_prefix.prefixlen);

        OVSREC_ROUTE_FOR_EACH(row_route, idl) {
            if (row_route->address_family != NULL) {
                if (strcmp(row_route->address_family, "ipv4")) {
                    continue;
                }
            }
            if (is_route_matched(row_route, prefix_str, port_name)) {
                /*
                 * Found the row. Delete the route and its nexthop
                 */
                ovsrec_nexthop_delete(row_route->nexthops[0]);
                ovsrec_route_delete(row_route);
                commit_txn = true;
                return 0;
            }
        }
    } else {
        struct prefix_ipv6 v6_prefix;
        char buf[INET6_ADDRSTRLEN];
        /*
         * Conversion to prefix format is a 3 step process:
         * - Convert the IP address string to prefix format.
         * - Apply the mask i.e. A.B.C.D/24 to A.B.C.0/24
         * - Convert it back to string
         */
        retval = portd_get_prefix(AF_INET6, address, &v6_prefix.prefix,
                                  &v6_prefix.prefixlen);
        if (retval) {
            VLOG_ERR("Error converting DB string to prefix: %s", address);
            return retval;
        }
        apply_mask_ipv6(&v6_prefix);

        inet_ntop (AF_INET6, &(v6_prefix.prefix), buf, INET6_ADDRSTRLEN);
        snprintf (prefix_str, INET6_PREFIX_SIZE,
                  "%s/%d", buf, v6_prefix.prefixlen);

        OVSREC_ROUTE_FOR_EACH(row_route, idl) {
            if (row_route->address_family == NULL ||
                strcmp(row_route->address_family, "ipv6")) {
                /*
                 * Skip NULL and non ipv6 address families
                 */
                continue;
            }
            if (is_route_matched(row_route, prefix_str, port_name)) {
                /*
                 * Found the row. Delete the route and its nexthop
                 */
                ovsrec_nexthop_delete(row_route->nexthops[0]);
                ovsrec_route_delete(row_route);
                commit_txn = true;
                return 0;
            }
        }
    }
    /*
     * We should have found an entry and returned before we hit the end
     */
    VLOG_ERR("Connected route not found for port %s",port_name);
    return -1;
}

/*********** End Connected routes handling **************/

static
int portd_netlink_socket_open(void)
{
    struct sockaddr_nl s_addr;

    int sock = socket(AF_NETLINK, SOCK_RAW, NETLINK_ROUTE);

    if (sock < 0) {
        return sock;
    }

    memset((void *) &s_addr, 0, sizeof(s_addr));
    s_addr.nl_family = AF_NETLINK;
    s_addr.nl_pid = getpid();
    s_addr.nl_groups = RTMGRP_IPV4_IFADDR | RTMGRP_IPV6_IFADDR;
    if (bind(sock, (struct sockaddr *) &s_addr, sizeof(s_addr)) < 0) {
        return -1;
    }

    return sock;
}

static
void portd_netlink_socket_close(int socket)
{
    close(socket);
}

void
portd_exit_ipcfg(void)
{
    portd_netlink_socket_close(nl_ip_sock);
}

void
portd_init_ipcfg(void)
{
    nl_ip_sock = portd_netlink_socket_open();
}

/* write to /proc entries to enable/disable Linux ip forwarding(routing) */
void
portd_config_iprouting(int enable)
{
    int fd = -1, nbytes = 0;
    char buf[16];
    const char *ipv4_path = "/proc/sys/net/ipv4/ip_forward";
    const char *ipv6_path = "/proc/sys/net/ipv6/conf/all/forwarding";

    nbytes = sprintf(buf, "%d", enable);

    if ((fd = open(ipv4_path, O_WRONLY)) == -1) {
        VLOG_ERR("Unable to open %s (%s)", ipv4_path, strerror(errno));
        return;
    }
    if (write(fd, buf, nbytes) == -1) {
        VLOG_ERR("Unable to write to %s (%s)", ipv4_path, strerror(errno));
        close(fd);
        return;
    }
    close(fd);
    VLOG_DBG("%s ipv4 forwarding", (enable == 1 ? "Enabled" : "Disabled"));

    if ((fd = open(ipv6_path, O_WRONLY)) == -1) {
        VLOG_ERR("Unable to open %s (%s)", ipv6_path, strerror(errno));
        return;
    }
    if (write(fd, buf, nbytes) == -1) {
        VLOG_ERR("Unable to write to %s (%s)", ipv6_path, strerror(errno));
        close(fd);
        return;
    }
    close(fd);
    VLOG_DBG("%s ipv6 forwarding", (enable == 1 ? "Enabled" : "Disabled"));
}

/* return ipv4/ipv6 prefix and prefix length */
static int
portd_get_prefix(int family, char *ip_address, void *prefix,
                 unsigned char *prefixlen)
{
    char *p;
    char *ip_address_copy;
    int maxlen = (family == AF_INET) ? PORTD_IPV4_MAX_LEN :
                                       PORTD_IPV6_MAX_LEN;
    *prefixlen = maxlen;

    /*
     * Make a copy of the IP/IPv6 address.
     */
    ip_address_copy = xstrdup(ip_address);

    /*
     * Extract the mask length of the address.
     */
    if ((p = strchr(ip_address_copy, '/'))) {
        *p++ = '\0';
        *prefixlen = atoi(p);
    }

    /*
     * If the extracted mask length is greater
     * than 'maxlen', then free the memory in
     * 'ip_address_copy' and return -1.
     */
    if (*prefixlen > maxlen) {
        VLOG_DBG("Bad prefixlen %d > %d", *prefixlen, maxlen);
        free(ip_address_copy);
        return -1;
    }

    /*
     * If the extraction of the prefix fails, then
     * free the memory in 'ip_address_copy' and return -1.
     */
    if (inet_pton(family, ip_address_copy, prefix) == 0) {
        VLOG_DBG("%d inet_pton failed with %s", family, strerror(errno));
        free(ip_address_copy);
        return -1;
    }

    /*
     * In case of successful extraction,
     * free the memory in 'ip_address_copy'
     * and return 0.
     */
    free(ip_address_copy);
    return 0;
}

/* HALON_TODO - ipv6 secondary address also shows up as primary in 'ip -6 addr show' - fix */

/* Set IP address on Linux interface using netlink sockets */
static void
portd_set_ipaddr(int cmd, const char *port_name, char *ip_address,
                 int family, bool secondary)
{
    int buflen;
    struct rtattr *rta;
    int bytelen;
    struct {
        struct nlmsghdr n;
        struct ifaddrmsg ifa;
        char buf[128];
    } req;
    struct in_addr ipv4;
    struct in6_addr ipv6;
    unsigned char prefixlen, *ipaddr = NULL;

    memset (&req, 0, sizeof(req));

    bytelen = (family == AF_INET ? 4 : 16);

    req.n.nlmsg_len = NLMSG_LENGTH (sizeof (struct ifaddrmsg));
    req.n.nlmsg_flags = NLM_F_REQUEST;
    req.n.nlmsg_type = cmd;

    req.ifa.ifa_family = family;
    req.ifa.ifa_index = if_nametoindex(port_name);
    if (req.ifa.ifa_index == 0) {
        VLOG_ERR("Unable to get ifindex for port '%s'", port_name);
        return;
    }
    if (family == AF_INET) {
        if (portd_get_prefix(AF_INET, ip_address, &ipv4, &prefixlen) == -1) {
            VLOG_ERR("Unable to get prefix info for '%s'", ip_address);
            return;
        }
        ipaddr = (unsigned char *)&ipv4;
    } else if (family == AF_INET6) {
        if (portd_get_prefix(AF_INET6, ip_address, &ipv6, &prefixlen) == -1) {
            VLOG_ERR("Unable to get prefix info for '%s'", ip_address);
            return;
        }
        ipaddr = (unsigned char *)&ipv6;
    }
    req.ifa.ifa_prefixlen = prefixlen;

    if (secondary) {
        req.ifa.ifa_flags |=  IFA_F_SECONDARY;
    }

    buflen = RTA_LENGTH(bytelen);
    if (NLMSG_ALIGN(req.n.nlmsg_len) + RTA_ALIGN(buflen) > sizeof(req)) {
        VLOG_ERR("Message length (%d) exceeded max (%d)",
                NLMSG_ALIGN(req.n.nlmsg_len) + RTA_ALIGN(buflen), (int)sizeof(req));
        return;
    }

    rta = NLMSG_TAIL(&req.n);
    rta->rta_type = IFA_LOCAL;
    rta->rta_len = buflen;
    memcpy(RTA_DATA(rta), ipaddr, bytelen);
    req.n.nlmsg_len = NLMSG_ALIGN(req.n.nlmsg_len) + RTA_ALIGN(buflen);

    if (send(nl_ip_sock, &req, req.n.nlmsg_len, 0) == -1) {
        VLOG_ERR("Netlink failed to set IP address for '%s'", ip_address);
        return;
    }

    VLOG_DBG("Netlink %s IP addr '%s' and mask length = %u (%s) for port '%s'",
             (cmd == RTM_NEWADDR) ? "added" : "deleted",
             ip_address, prefixlen, secondary ? "secondary":"primary",
             port_name);
}

static struct net_address *
portd_ip6_addr_find(struct port *cfg, const char *address)
{
    struct net_address *addr;

    HMAP_FOR_EACH_WITH_HASH (addr, addr_node, hash_string(address, 0),
                             &cfg->secondary_ip6addr) {
        if (!strcmp(addr->address, address)) {
            return addr;
        }
    }

    return NULL;
}

static struct net_address *
portd_ip4_addr_find(struct port *cfg, const char *address)
{
    struct net_address *addr;

    HMAP_FOR_EACH_WITH_HASH (addr, addr_node, hash_string(address, 0),
                             &cfg->secondary_ip4addr) {
        if (!strcmp(addr->address, address)) {
            return addr;
        }
    }

    return NULL;
}

/*
 * This function is used to check if the given IP address is present
 * in the list of IP addresses for a specific interface in the kernel.
 */
static bool
portd_find_ip_addr_kernel(struct kernel_port *port,
                          const char *address, bool ipv6)
{
    struct net_address *addr;

    if (ipv6) {
        HMAP_FOR_EACH_WITH_HASH (addr, addr_node, hash_string(address, 0),
                                     &port->ip6addr) {
            if (!strcmp(addr->address, address)) {
                return true;
            }
        }
    } else {
        HMAP_FOR_EACH_WITH_HASH (addr, addr_node, hash_string(address, 0),
                                     &port->ip4addr) {
            if (!strcmp(addr->address, address)) {
                return true;
            }
        }
    }

    return false;
}

/*
 * This function is used to check if the given IP address is present
 * in the list of IP addresses for a specific interface in the DB.
 */
static bool
portd_find_ip_addr_db(struct port *port, const char *address, bool ipv6)
{
    struct net_address *addr;

    if (ipv6) {
        if (port->ip6_address && !strcmp(port->ip6_address, address)) {
            return true;
        }
        HMAP_FOR_EACH_WITH_HASH (addr, addr_node, hash_string(address, 0),
                                     &port->secondary_ip6addr) {
            if (!strcmp(addr->address, address)) {
                return true;
            }
        }
    } else {
        if (port->ip4_address && !strcmp(port->ip4_address, address)) {
            return true;
        }
        HMAP_FOR_EACH_WITH_HASH (addr, addr_node, hash_string(address, 0),
                                     &port->secondary_ip4addr) {
            if (!strcmp(addr->address, address)) {
                return true;
            }
        }
    }

    return false;
}

/* Add secondary v6 address in Linux that got added.
 * Delete secondary v6 addresses from Linux that got deleted.
 */
static void
portd_config_secondary_ipv6_addr(struct port *port,
                                 struct ovsrec_port *port_row)
{
    struct shash new_ip6_list;
    struct net_address *addr, *next;
    struct shash_node *addr_node;
    int i;

    shash_init(&new_ip6_list);

    /*
     * Collect the interested network addresses
     */
    for (i = 0; i < port_row->n_ip6_address_secondary; i++) {
        if(!shash_add_once(&new_ip6_list, port_row->ip6_address_secondary[i],
                           port_row->ip6_address_secondary[i])) {
            VLOG_WARN("Duplicate address in secondary list %s\n",
                      port_row->ip6_address_secondary[i]);
        }
    }

    /*
     * Parse the existing list of addresses and remove obsolete ones
     */
    HMAP_FOR_EACH_SAFE (addr, next, addr_node, &port->secondary_ip6addr) {
        if (!shash_find_data(&new_ip6_list, addr->address)) {
            hmap_remove(&port->secondary_ip6addr, &addr->addr_node);
            portd_set_ipaddr(RTM_DELADDR, port->name, addr->address, AF_INET6, true);
            free(addr->address);
            free(addr);
        }
    }

    /*
     * Add the newly added addresses to the list
     */
    SHASH_FOR_EACH (addr_node, &new_ip6_list) {
        struct net_address *addr;
        const char *address = addr_node->data;
        if (!portd_ip6_addr_find(port, address)) {
            /*
             * Add the new address to the list
             */
            addr = xzalloc(sizeof *addr);
            addr->address = xstrdup(address);
            hmap_insert(&port->secondary_ip6addr, &addr->addr_node,
                        hash_string(addr->address, 0));
            portd_set_ipaddr(RTM_NEWADDR, port->name, addr->address, AF_INET6, true);
        }
    }
}


/* Add secondary v4 address in Linux that got added in db.
 * Delete secondary v4 addresses from Linux that got deleted from db.
 */
static void
portd_config_secondary_ipv4_addr(struct port *port,
                                 struct ovsrec_port *port_row)
{
    struct shash new_ip_list;
    struct net_address *addr, *next;
    struct shash_node *addr_node;
    int i;

    shash_init(&new_ip_list);

    /*
     * Collect the interested network addresses
     */
    for (i = 0; i < port_row->n_ip4_address_secondary; i++) {
        if(!shash_add_once(&new_ip_list, port_row->ip4_address_secondary[i],
                           port_row->ip4_address_secondary[i])) {
            VLOG_WARN("Duplicate address in secondary list %s\n",
                      port_row->ip4_address_secondary[i]);
        }
    }

    /*
     * Parse the existing list of addresses and remove obsolete ones
     */
    HMAP_FOR_EACH_SAFE (addr, next, addr_node, &port->secondary_ip4addr) {
        if (!shash_find_data(&new_ip_list, addr->address)) {
            hmap_remove(&port->secondary_ip4addr, &addr->addr_node);
            portd_set_ipaddr(RTM_DELADDR, port->name, addr->address, AF_INET, true);
            free(addr->address);
            free(addr);
        }
    }

    /*
     * Add the newly added addresses to the list
     */
    SHASH_FOR_EACH (addr_node, &new_ip_list) {
        struct net_address *addr;
        const char *address = addr_node->data;
        if (!portd_ip4_addr_find(port, address)) {
            /*
             * Add the new address to the list
             */
            addr = xzalloc(sizeof *addr);
            addr->address = xstrdup(address);
            hmap_insert(&port->secondary_ip4addr, &addr->addr_node,
                        hash_string(addr->address, 0));
            portd_set_ipaddr(RTM_NEWADDR, port->name, addr->address, AF_INET, true);
        }
    }
}

/**
 * This function adds ipv4 address on a given port to kernel.
 */
void
portd_add_ipv4_addr(struct port *port)
{
    struct net_address *addr, *next_addr;

    if (!port) {
        VLOG_DBG("The port on which the addresses need to be added into "
                 "kernel is null\n");
        return;
    }

    if (port->ip4_address) {
        portd_set_ipaddr(RTM_NEWADDR, port->name, port->ip4_address, AF_INET, false);
    }

    HMAP_FOR_EACH_SAFE (addr, next_addr, addr_node, &port->secondary_ip4addr) {
        portd_set_ipaddr(RTM_NEWADDR, port->name, addr->address, AF_INET, true);
    }
}

/**
 * This function adds ipv6 address on a given port to kernel.
 */
void
portd_add_ipv6_addr(struct port *port)
{
    struct net_address *addr, *next_addr;

    if (!port) {
        VLOG_DBG("The port on which the addresses need to be added into "
                 "kernel is null\n");
        return;
    }

    if (port->ip6_address) {
        portd_set_ipaddr(RTM_NEWADDR, port->name, port->ip6_address, AF_INET6, false);
    }

    HMAP_FOR_EACH_SAFE (addr, next_addr, addr_node, &port->secondary_ip6addr) {
        portd_set_ipaddr(RTM_NEWADDR, port->name, addr->address, AF_INET6, true);
    }
}

/**
 * This functionn adds both ipv4 and ipv6 addresses on a given port to kernel
 */
void
portd_add_ipaddr(struct port *port)
{
    portd_add_ipv4_addr(port);
    portd_add_ipv6_addr(port);
}

/**
 * This function deletes ipv4 address on a given port from kernel
 */
void
portd_del_ipv4_addr(struct port *port)
{
    struct net_address *addr, *next_addr;

    if (!port) {
        VLOG_DBG("The port on which the addresses need to be deleted into "
                 "kernel is null\n");
        return;
    }

    if (port->ip4_address) {
        portd_set_ipaddr(RTM_DELADDR, port->name, port->ip4_address, AF_INET, false);
    }

    HMAP_FOR_EACH_SAFE (addr, next_addr, addr_node, &port->secondary_ip4addr) {
        portd_set_ipaddr(RTM_DELADDR, port->name, addr->address, AF_INET, true);
    }
}

/**
 * This function deletes ipv6 address on a given port from kernel
 */
void
portd_del_ipv6_addr(struct port *port)
{
    struct net_address *addr, *next_addr;

    if (!port) {
        VLOG_DBG("The port on which the addresses need to be deleted into "
                 "kernel is null\n");
        return;
    }

    if (port->ip6_address) {
        portd_set_ipaddr(RTM_DELADDR, port->name, port->ip6_address, AF_INET6, false);
    }

    HMAP_FOR_EACH_SAFE (addr, next_addr, addr_node, &port->secondary_ip6addr) {
        portd_set_ipaddr(RTM_DELADDR, port->name, addr->address, AF_INET6, true);
    }
}

/**
 * This function deletes both ipv4 and ipv6 address on a given port
 * from kernel
 */
void
portd_del_ipaddr(struct port *port)
{
    portd_del_ipv4_addr(port);
    portd_del_ipv6_addr(port);
}

/* Take care of add/delete/modify of v4/v6 address from db */
void
portd_reconfig_ipaddr(struct port *port, struct ovsrec_port *port_row)
{
    /*
     * Configure primary network addresses
     */
    if (port_row->ip4_address) {
        if (port->ip4_address) {
            if (strcmp(port->ip4_address, port_row->ip4_address) != 0) {
                portd_set_ipaddr(RTM_DELADDR, port->name, port->ip4_address,
                                 AF_INET, false);
                /*
                 * Delete the old route
                 */
                portd_del_connected_route(port->ip4_address, port->name, true);
                free(port->ip4_address);

                port->ip4_address = xstrdup(port_row->ip4_address);
                portd_set_ipaddr(RTM_NEWADDR, port->name, port->ip4_address,
                                 AF_INET, false);
                /*
                 * Add the new route
                 */
                portd_add_connected_route(port_row, true);
            }
        } else {
            port->ip4_address = xstrdup(port_row->ip4_address);
            portd_set_ipaddr(RTM_NEWADDR, port->name, port->ip4_address,
                             AF_INET, false);
            /*
             * Add a new route
             */
            portd_add_connected_route(port_row, true);
        }
    } else {
        if (port->ip4_address != NULL) {
            portd_set_ipaddr(RTM_DELADDR, port->name, port->ip4_address,
                             AF_INET, false);
            /*
             * Delete the route
             */
            portd_del_connected_route(port->ip4_address, port->name, true);
            free(port->ip4_address);
            port->ip4_address = NULL;
        }
    }

    if (port_row->ip6_address) {
        if (port->ip6_address) {
            if (strcmp(port->ip6_address, port_row->ip6_address) !=0) {
                portd_set_ipaddr(RTM_DELADDR, port->name, port->ip6_address,
                                 AF_INET6, false);
                /*
                 * Delete the old route
                 */
                portd_del_connected_route(port->ip6_address, port->name, false);
                free(port->ip6_address);

                port->ip6_address = xstrdup(port_row->ip6_address);
                portd_set_ipaddr(RTM_NEWADDR, port->name, port->ip6_address,
                                 AF_INET6, false);
                /*
                 * Add the new route
                 */
                portd_add_connected_route(port_row, false);
            }
        } else {
            port->ip6_address = xstrdup(port_row->ip6_address);
            portd_set_ipaddr(RTM_NEWADDR, port->name, port->ip6_address,
                             AF_INET6, false);
            /*
             * Add the new route
             */
            portd_add_connected_route(port_row, false);
        }
    } else {
        if (port->ip6_address != NULL) {
            portd_set_ipaddr(RTM_DELADDR, port->name, port->ip6_address,
                             AF_INET6, false);
            /*
             * Delete the route
             */
            portd_del_connected_route(port->ip6_address, port->name, false);
            free(port->ip6_address);
            port->ip6_address = NULL;
        }
    }

    /*
     * Configure secondary network addresses
     */
    if (OVSREC_IDL_IS_COLUMN_MODIFIED(ovsrec_port_col_ip4_address_secondary,
                                      idl_seqno) ) {
        VLOG_DBG("ip4_address_secondary modified");
        portd_config_secondary_ipv4_addr(port, port_row);
    }

    if (OVSREC_IDL_IS_COLUMN_MODIFIED(ovsrec_port_col_ip6_address_secondary,
                                      idl_seqno) ) {
        VLOG_DBG("ip6_address_secondary modified");
        portd_config_secondary_ipv6_addr(port, port_row);
    }
}


/**
 * Function: add_link_attr
 * Params:
 *      n: pointer to start of netlink message. Mainly used to adjust message length.
 *      nlmsg_maxlen: max allowed message length (header+payload).
 *      attr_type: attribute type (typically, IFLA_XXX).
 *      payload: data appended to nlmsg packet.
 *      payload_len: length of data being appended.
 * Return:
 *      0: success
 *     -1: buffer is full, can't add anymore payload.
 */
static int
add_link_attr(struct nlmsghdr *n, int nlmsg_maxlen,
              int attr_type, const void *payload, int payload_len)
{
    int len = RTA_LENGTH(payload_len);
    struct rtattr *rta;

    if (NLMSG_ALIGN(n->nlmsg_len) + RTA_ALIGN(len) > nlmsg_maxlen) {
        VLOG_ERR("message exceeded bound of %d. Failed to add attribute: %d",
                 nlmsg_maxlen, attr_type);
        return -1;
    }

    rta = NLMSG_TAIL(n);
    rta->rta_type = attr_type;
    rta->rta_len = len;
    memcpy(RTA_DATA(rta), payload, payload_len);
    n->nlmsg_len = NLMSG_ALIGN(n->nlmsg_len) + RTA_ALIGN(len);
    return 0;
}

/**
 * Function: portd_add_vlan_interface
 * Param:
 *      interface_name: "Parent" interface on which vlan interface is created.
 *      vlan_interface_name: Name of VLAN interface to be created.
 *      vlan_tag: VLAN id.
 * Return:
 * Desc:
 *      Insert VLAN interface <vlan_interface_name> on top of <interface_name>
 *      with VLAN tag <vlan_tag>
 */
void
portd_add_vlan_interface(const char *interface_name,
                           const char *vlan_interface_name,
                           const unsigned short vlan_tag)
{
    int     ifindex;

    struct {
        struct nlmsghdr  n;
        struct ifinfomsg i;
        char             buf[128];  /* must fit interface name length (IFNAMSIZ)
                                       and attribute hdrs. */
    } req;

    memset(&req, 0, sizeof(req));

    req.n.nlmsg_len = NLMSG_SPACE(sizeof(struct ifinfomsg));
    req.n.nlmsg_pid     = getpid();
    req.n.nlmsg_type    = RTM_NEWLINK;
    req.n.nlmsg_flags   = NLM_F_REQUEST | NLM_F_CREATE;

    req.i.ifi_family    = AF_UNSPEC;
    ifindex             = if_nametoindex(interface_name);

    if (ifindex == 0) {
        VLOG_ERR("Unable to get ifindex for interface: %s", interface_name);
        return;
    }

    struct rtattr *linkinfo = NLMSG_TAIL(&req.n);
    add_link_attr(&req.n, sizeof(req), IFLA_LINKINFO, NULL, 0);
    add_link_attr(&req.n, sizeof(req), IFLA_INFO_KIND, "vlan", 4);

    struct rtattr * data = NLMSG_TAIL(&req.n);
    add_link_attr(&req.n, sizeof(req), IFLA_INFO_DATA, NULL, 0);
    add_link_attr(&req.n, sizeof(req), IFLA_VLAN_ID, &vlan_tag, 2);

<<<<<<< HEAD
}

/*
 * This function is used to check and add a kernel interface to the
 * kernel port list which will be used later to compare with DB list.
 */
static struct kernel_port *
find_or_create_kernel_port(struct shash *kernel_port_list, const char *ifname)
{
    struct kernel_port *port;
    port = shash_find_data(kernel_port_list, ifname);
    /* For every new interface, add to kernel port list */
    if (!port) {
        port = xzalloc(sizeof *port);
        port->name = xstrdup(ifname);
        hmap_init(&port->ip4addr);
        hmap_init(&port->ip6addr);
    }
    return port;
}

/*
 * This function is used to parse the Netlink response
 * for the dump request.
 */
static void
parse_nl_msg(struct nlmsghdr *nlh, int msglen,
             struct shash *kernel_port_list)
{
    struct rtattr *rta;
    struct ifaddrmsg *ifa;
    int rtalen;
    char ifname[IF_NAMESIZE];
    char recvip[INET6_ADDRSTRLEN];
    char ip_address[INET6_PREFIX_SIZE];
    struct kernel_port *port;
    struct net_address *addr;
    bool add_to_list = false;

    while (NLMSG_OK(nlh, msglen)) {
        port = NULL;
        ifa = (struct ifaddrmsg *)NLMSG_DATA(nlh);
        rta = (struct rtattr *)IFA_RTA(ifa);
        rtalen = IFA_PAYLOAD(nlh);

        memset(ifname, 0, sizeof(ifname));
        if_indextoname(ifa->ifa_index, ifname);
        VLOG_DBG("Interface = %s\n",ifname);

        if(!strcmp(ifname, LOOPBACK_INTERFACE_NAME)) {
            nlh = NLMSG_NEXT(nlh, msglen);
            continue;
        }

        for (; RTA_OK(rta, rtalen); rta = RTA_NEXT(rta, rtalen)) {
            memset(ip_address, 0, sizeof(ip_address));
            if(rta->rta_type == IFA_ADDRESS){
                memset(recvip, 0, sizeof(recvip));
                if (ifa->ifa_family == AF_INET) {
                    inet_ntop(AF_INET, RTA_DATA(rta), recvip,
                            INET_ADDRSTRLEN);
                    snprintf(ip_address, INET6_PREFIX_SIZE,
                            "%s/%d",recvip,ifa->ifa_prefixlen);
                    VLOG_DBG("Netlink message has IPv4 addr : %s",ip_address);
                    port = find_or_create_kernel_port(kernel_port_list, ifname);
                    addr = xzalloc(sizeof *addr);
                    addr->address = xstrdup(ip_address);
                    hmap_insert(&port->ip4addr, &addr->addr_node,
                            hash_string(addr->address, 0));
                    add_to_list = true;
                } else if (ifa->ifa_family == AF_INET6) {
                    inet_ntop(AF_INET6, RTA_DATA(rta), recvip,
                            INET6_ADDRSTRLEN);
                    snprintf(ip_address, INET6_PREFIX_SIZE,
                            "%s/%d",recvip,ifa->ifa_prefixlen);
                    if (ifa->ifa_scope == IPV6_ADDR_SCOPE_LINK) {
                        VLOG_DBG("Link Local IPv6 address. Do nothing!");
                        break;
                    }
                    VLOG_DBG("Netlink message has IPv6 addr : %s",ip_address);
                    port = find_or_create_kernel_port(kernel_port_list, ifname);
                    addr = xzalloc(sizeof *addr);
                    addr->address = xstrdup(ip_address);
                    hmap_insert(&port->ip6addr, &addr->addr_node,
                            hash_string(addr->address, 0));
                    add_to_list = true;
                }
            }
        }
        if (add_to_list) {
            shash_add_once(kernel_port_list, ifname, port);
            add_to_list = false;
        }
        nlh = NLMSG_NEXT(nlh, msglen);
    }
}

/*
 * This function is used to parse the dump command response.
 * It handles multi part message and calls the parse_nl_msg
 * function to act on Netlink messages.
 */
static void
parse_ip_addr_dump(struct shash *kernel_port_list)
{
    bool multipart_msg_end = false;
    while (!multipart_msg_end) {
        struct sockaddr_nl nladdr;
        struct msghdr msg;
        struct iovec iov;
        struct nlmsghdr *nlh;
        char buffer[RECV_BUFFER_SIZE];
        int ret;

        iov.iov_base = (void *)buffer;
        iov.iov_len = sizeof(buffer);
        msg.msg_name = (void *)&(nladdr);
        msg.msg_namelen = sizeof(nladdr);
        msg.msg_iov = &iov;
        msg.msg_iovlen = 1;

        ret = recvmsg(nl_ip_sock, &msg, 0);
        if (ret < 0) {
            return;
        }
        nlh = (struct nlmsghdr*) buffer;

        switch(nlh->nlmsg_type) {

            case RTM_NEWADDR:
                parse_nl_msg(nlh, ret, kernel_port_list);
                break;

            case NLMSG_DONE:
                VLOG_DBG("End of multi part message");
                multipart_msg_end = true;
                break;

            default:
                break;
        }
        if (!(nlh->nlmsg_flags & NLM_F_MULTI)) {
            VLOG_DBG("End of message. Not a multipart message");
            break;
        }
    }
    return;
}

/*
 * This function is used to make netlink calls to dump the IP addresses
 * from the kernel. It is called twice (IPv4 & IPv6).
 */
static void
portd_populate_kernel_ip_addr(int family, struct shash *kernel_port_list)
{
    struct rtattr *rta;
    int bytelen;
    struct {
        struct nlmsghdr n;
        struct ifaddrmsg ifa;
    } req;

    memset (&req, 0, sizeof(req));

    bytelen = (family == AF_INET ? 4 : 16);

    req.n.nlmsg_len = NLMSG_LENGTH (sizeof (struct ifaddrmsg));
    req.n.nlmsg_flags = NLM_F_REQUEST | NLM_F_DUMP;

    req.n.nlmsg_type = RTM_GETADDR;

    req.ifa.ifa_family = family;
    rta = (struct rtattr *)(((char *)&req) + NLMSG_ALIGN(req.n.nlmsg_len));
    rta->rta_len = RTA_LENGTH(bytelen);

    if (send(nl_ip_sock, &req, req.n.nlmsg_len, 0) == -1) {
        VLOG_ERR("Netlink failed to send message for IP addr dump");
        return;
    }
    VLOG_DBG("Netlink %s addr dump command sent",
            family == AF_INET? "IPv4" : "IPv6");
    /* Parse the dump command response */
    parse_ip_addr_dump(kernel_port_list);
}

/*
 * This function loops over the L3 interfaces which are attached to
 * VRFs and makes a DB list of IP addresses for each interface.
 */
static void
portd_populate_db_ip_addr(struct shash *db_port_list)
{
    struct port *db_port;
    struct vrf *vrf, *next_vrf;
    const struct ovsrec_port *port_row;
    struct net_address *addr;
    struct smap hw_cfg_smap;
    int vlan_id;
    size_t i, j, k;

    HMAP_FOR_EACH_SAFE (vrf, next_vrf, node, &all_vrfs) {
        for (i = 0; i < vrf->cfg->n_ports; i++) {
            port_row = vrf->cfg->ports[i];
            db_port = xzalloc(sizeof *db_port);
            db_port->vrf = vrf;
            db_port->name = xstrdup(port_row->name);
            db_port->cfg = port_row;
            smap_clone(&hw_cfg_smap, &port_row->hw_config);
            vlan_id = smap_get_int(&hw_cfg_smap,
                    PORT_HW_CONFIG_MAP_INTERNAL_VLAN_ID, 0);
            if(vlan_id != 0) {
                db_port->internal_vid = vlan_id;
            } else {
                db_port->internal_vid = -1;
            }
            smap_destroy(&hw_cfg_smap);
            hmap_init(&db_port->secondary_ip4addr);
            hmap_init(&db_port->secondary_ip6addr);
            if (port_row->ip4_address) {
                db_port->ip4_address = xstrdup(port_row->ip4_address);
            }
            if (port_row->ip6_address) {
                db_port->ip6_address = xstrdup(port_row->ip6_address);
            }
            for(j = 0 ; j < port_row->n_ip4_address_secondary ; j++) {
                addr = xzalloc(sizeof *addr);
                addr->address = xstrdup(port_row->ip4_address_secondary[j]);
                hmap_insert(&db_port->secondary_ip4addr, &addr->addr_node,
                        hash_string(addr->address, 0));
            }
            for(k = 0 ; k < port_row->n_ip6_address_secondary ; k++) {
                addr = xzalloc(sizeof *addr);
                addr->address = xstrdup(port_row->ip6_address_secondary[k]);
                hmap_insert(&db_port->secondary_ip6addr, &addr->addr_node,
                        hash_string(addr->address, 0));
            }
            shash_add_once(db_port_list, port_row->name, db_port);
            VLOG_DBG("L3 interface '%s' added to DB port list",
                    port_row->name);
        }
    }
}

/*
 * This function is used to add a port to the local cache
 * after processing it for IP addresses cleanup. This will ensure
 * that the interface does not get reconfigured.
 */
static void
portd_add_port_to_cache(struct port *port)
{
    struct vrf *vrf, *next_vrf;
    size_t i;
    HMAP_FOR_EACH_SAFE (vrf, next_vrf, node, &all_vrfs) {
        for (i = 0; i < vrf->cfg->n_ports; i++) {
            if (!strcmp(vrf->cfg->ports[i]->name, port->name)) {
                hmap_insert(&vrf->ports, &port->port_node,
                        hash_string(port->name, 0));
            }
        }
    }
}

/*
 * This function is used to ensure kernel and DB IP addresses
 * are in sync after a daemon restart. It does the following:
 * 1. Populate a list of kernel IPv4 & IPv6 addresses
 *    (both primary and secondary)
 * 2. Populate a list of IP addresses from the DB.
 * 3. Compare the list of kernel IP addresses with the DB IP addresses
 *    a) Delete obsolete IP addresses
 *    b) Add new IP addresses
 */
void
portd_ipaddr_config_on_init(void)
{
    struct shash kernel_port_list, db_port_list;
    struct port *db_port;
    struct kernel_port *kernel_port;
    struct shash_node *node, *next;
    struct net_address *addr, *next_addr;
    bool add_to_local_cache = false;

    /* Initialize and populate the list of kernel IP addresses */
    shash_init(&kernel_port_list);
    portd_populate_kernel_ip_addr(AF_INET, &kernel_port_list);
    portd_populate_kernel_ip_addr(AF_INET6, &kernel_port_list);
    /* Initialize and populate the list of DB IP addresses */
    shash_init(&db_port_list);
    portd_populate_db_ip_addr(&db_port_list);

    if (VLOG_IS_DBG_ENABLED()) {
        VLOG_DBG("Dump of kernel ports");
        SHASH_FOR_EACH_SAFE (node, next, &kernel_port_list) {
            kernel_port = node->data;
            VLOG_DBG("Port Name : %s", kernel_port->name);
            HMAP_FOR_EACH_SAFE (addr, next_addr, addr_node,
                    &kernel_port->ip4addr) {
                VLOG_DBG("IPv4 addr : %s", addr->address);
            }
            HMAP_FOR_EACH_SAFE (addr, next_addr, addr_node,
                    &kernel_port->ip6addr) {
                VLOG_DBG("IPv6 addr : %s", addr->address);
            }
        }
        VLOG_DBG("Dump of DB ports");
        SHASH_FOR_EACH_SAFE (node, next, &db_port_list) {
            db_port = node->data;
            VLOG_DBG("Port Name : %s", db_port->name);
            VLOG_DBG("IPv4 addr : %s", db_port->ip4_address);
            VLOG_DBG("IPv6 addr : %s", db_port->ip6_address);
            HMAP_FOR_EACH_SAFE (addr, next_addr, addr_node,
                    &db_port->secondary_ip4addr) {
                VLOG_DBG("Secondary IPv4 addr : %s", addr->address);
            }
            HMAP_FOR_EACH_SAFE (addr, next_addr, addr_node,
                    &db_port->secondary_ip6addr) {
                VLOG_DBG("Secondary IPv6 addr : %s", addr->address);
            }
        }
    }

    /* We loop over the kernel port list and add/delete IP addresses
     * after matching with DB */
    SHASH_FOR_EACH_SAFE (node, next, &kernel_port_list) {
        kernel_port = node->data;
        db_port = shash_find_data(&db_port_list, kernel_port->name);
        /* If port is not found in the DB, then it was possibly an L3 port
         * which became L2 when the daemon crashed. Remove all IP addresses
         * configured on that interface from the kernel */
        if (!db_port) {
            VLOG_DBG("Port %s is no longer L3. Deleting IP addresses"
                     " from kernel", kernel_port->name);
            HMAP_FOR_EACH_SAFE(addr, next_addr, addr_node,
                               &kernel_port->ip4addr) {
                portd_set_ipaddr(RTM_DELADDR, kernel_port->name,
                        addr->address, AF_INET, false);
            }

            HMAP_FOR_EACH_SAFE(addr, next_addr, addr_node,
                               &kernel_port->ip6addr) {
                portd_set_ipaddr(RTM_DELADDR, kernel_port->name,
                        addr->address, AF_INET6, false);
            }
            continue;
        }
        /* If port exists in the DB, then we will add to local cache.
         * This is needed so that portd does not reconfigure the
         * interfaces again. */
        add_to_local_cache = true;

        /* Remove all the IP addresses from the kernel that are not
         * present in the DB */
        HMAP_FOR_EACH_SAFE(addr, next_addr, addr_node,
                           &kernel_port->ip4addr) {
            if (!portd_find_ip_addr_db(db_port,
                    addr->address, false)) {
                portd_set_ipaddr(RTM_DELADDR, db_port->name,
                        addr->address, AF_INET, false);
            }
        }

        HMAP_FOR_EACH_SAFE(addr, next_addr, addr_node,
                           &kernel_port->ip6addr) {
            if (!portd_find_ip_addr_db(db_port,
                    addr->address, true)) {
                portd_set_ipaddr(RTM_DELADDR, db_port->name,
                        addr->address, AF_INET6, false);
            }
        }

        /* Check for IP addresses which are not present and add them */
        if (db_port->ip4_address) {
            if (!portd_find_ip_addr_kernel(kernel_port,
                    db_port->ip4_address, false)) {
                portd_set_ipaddr(RTM_NEWADDR, db_port->name,
                        db_port->ip4_address, AF_INET, false);
            }
        }
        if (db_port->ip6_address) {
            if (!portd_find_ip_addr_kernel(kernel_port,
                    db_port->ip6_address, true)) {
                portd_set_ipaddr(RTM_NEWADDR, db_port->name,
                        db_port->ip6_address, AF_INET6, false);
            }
        }
        HMAP_FOR_EACH_SAFE(addr, next_addr, addr_node,
                           &db_port->secondary_ip4addr) {
            if (!portd_find_ip_addr_kernel(kernel_port,
                    addr->address, false)) {
                portd_set_ipaddr(RTM_NEWADDR, db_port->name,
                        addr->address, AF_INET, true);
            }
        }
        HMAP_FOR_EACH_SAFE(addr, next_addr, addr_node,
                           &db_port->secondary_ip6addr) {
            if (!portd_find_ip_addr_kernel(kernel_port,
                    addr->address, true)) {
                portd_set_ipaddr(RTM_NEWADDR, db_port->name,
                        addr->address, AF_INET6, true);
            }
        }

         if (add_to_local_cache) {
            add_to_local_cache = false;
            portd_add_port_to_cache(db_port);
        }
        /* Free kernel port */
        hmap_destroy(&kernel_port->ip4addr);
        hmap_destroy(&kernel_port->ip6addr);
        free(kernel_port->name);
        free(kernel_port);
        kernel_port = NULL;
    }
    shash_destroy(&kernel_port_list);
    shash_destroy(&db_port_list);
=======
    /* Adjust rta_len for attributes */
    data->rta_len = (void *)NLMSG_TAIL(&req.n) - (void *)data;
    linkinfo->rta_len = (void *)NLMSG_TAIL(&req.n) - (void *)linkinfo;

    add_link_attr(&req.n, sizeof(req), IFLA_LINK, &ifindex, 4);
    add_link_attr(&req.n, sizeof(req), IFLA_IFNAME, vlan_interface_name,
                  strlen(vlan_interface_name)+1);

    if (send(nl_ip_sock, &req, req.n.nlmsg_len, 0) == -1) {
        VLOG_ERR("Netlink failed to create vlan interface: %s",
                 vlan_interface_name);
        return;
    }
}

/**
 * Function: portd_del_vlan_interface
 * Param:
 *      interface_name: "Parent" interface on which vlan interface is created.
 *      vlan_interface_name: Name of VLAN interface to be created.
 *      vlan_tag: VLAN id.
 * Return:
 * Desc:
 *      Delete VLAN interface <vlan_interface_name>
 * OPENSWITCH_TODO:
 *      Code in this function can delete non-vlan interfaces as well. Generalize
 *      the name.
 */
void
portd_del_vlan_interface(const char *vlan_interface_name)
{
    struct {
        struct nlmsghdr  n;
        struct ifinfomsg i;
        char             buf[128];  /* must fit interface name length (IFNAMSIZ)*/
    } req;

    memset(&req, 0, sizeof(req));

    req.n.nlmsg_len = NLMSG_SPACE(sizeof(struct ifinfomsg));
    req.n.nlmsg_pid     = getpid();
    req.n.nlmsg_type    = RTM_DELLINK;
    req.n.nlmsg_flags   = NLM_F_REQUEST;

    req.i.ifi_family    = AF_UNSPEC;
    req.i.ifi_index     = if_nametoindex(vlan_interface_name);

    if (req.i.ifi_index == 0) {
        VLOG_ERR("Unable to get ifindex for interface: %s", vlan_interface_name);
        return;
    }

    if (send(nl_ip_sock, &req, req.n.nlmsg_len, 0) == -1) {
        VLOG_ERR("Netlink failed to delete vlan interface: %s",
                 vlan_interface_name);
        return;
    }
}

/**
 * Function: portd_interface_up_down
 * Param:
 *      vlan_interface_name: Name of the interface to be set to "up" or "down".
 *      status: "up" or "down".
 * Return:
 * Desc:
 *      Set an interface state to "up" or "down".
 * OPENSWITCH_TODO:
 *      Plugin to "shutdown"/"no shutdown" commands under an interface.
 */
void
portd_interface_up_down(const char *interface_name, const char *status)
{
    if (status == NULL || strcmp(status, PORTD_EMPTY_STRING)==0) {
        VLOG_ERR("Invalid status argument");
        return;
    }

    if (interface_name == NULL ||
            strcmp(interface_name, PORTD_EMPTY_STRING)==0) {
        VLOG_ERR("Invalid interface-name as argument");
        return;
    }

    struct {
        struct nlmsghdr  n;
        struct ifinfomsg i;
        char             buf[128];  /* must fit interface name length (IFNAMSIZ)*/
    } req;

    memset(&req, 0, sizeof(req));

    req.n.nlmsg_len = NLMSG_SPACE(sizeof(struct ifinfomsg));
    req.n.nlmsg_pid     = getpid();
    req.n.nlmsg_type    = RTM_NEWLINK;
    req.n.nlmsg_flags   = NLM_F_REQUEST;

    req.i.ifi_family    = AF_UNSPEC;
    req.i.ifi_index     = if_nametoindex(interface_name);

    if (req.i.ifi_index==0) {
        VLOG_ERR("Unable to get ifindex for interface: %s", interface_name);
        return;
    }

    /* OPENSWITCH_TODO: _May_ have to convert this to "no shutdown"/"shutdown" */
    if (strcmp(status, "up")==0) {
        req.i.ifi_change |= IFF_UP;
        req.i.ifi_flags  |= IFF_UP;
    } else if (strcmp(status, "down")==0) {
        req.i.ifi_change |= IFF_UP;
        req.i.ifi_flags  &= ~IFF_UP;
    }

    if (send(nl_ip_sock, &req, req.n.nlmsg_len, 0) == -1) {
        VLOG_ERR("Netlink failed to bring %s the interface %s", status,
                 interface_name);
        return;
    }
>>>>>>> e283a704
}<|MERGE_RESOLUTION|>--- conflicted
+++ resolved
@@ -1036,7 +1036,125 @@
     add_link_attr(&req.n, sizeof(req), IFLA_INFO_DATA, NULL, 0);
     add_link_attr(&req.n, sizeof(req), IFLA_VLAN_ID, &vlan_tag, 2);
 
-<<<<<<< HEAD
+    /* Adjust rta_len for attributes */
+    data->rta_len = (void *)NLMSG_TAIL(&req.n) - (void *)data;
+    linkinfo->rta_len = (void *)NLMSG_TAIL(&req.n) - (void *)linkinfo;
+
+    add_link_attr(&req.n, sizeof(req), IFLA_LINK, &ifindex, 4);
+    add_link_attr(&req.n, sizeof(req), IFLA_IFNAME, vlan_interface_name,
+                  strlen(vlan_interface_name)+1);
+
+    if (send(nl_ip_sock, &req, req.n.nlmsg_len, 0) == -1) {
+        VLOG_ERR("Netlink failed to create vlan interface: %s",
+                 vlan_interface_name);
+        return;
+    }
+}
+
+/**
+ * Function: portd_del_vlan_interface
+ * Param:
+ *      interface_name: "Parent" interface on which vlan interface is created.
+ *      vlan_interface_name: Name of VLAN interface to be created.
+ *      vlan_tag: VLAN id.
+ * Return:
+ * Desc:
+ *      Delete VLAN interface <vlan_interface_name>
+ * OPENSWITCH_TODO:
+ *      Code in this function can delete non-vlan interfaces as well. Generalize
+ *      the name.
+ */
+void
+portd_del_vlan_interface(const char *vlan_interface_name)
+{
+    struct {
+        struct nlmsghdr  n;
+        struct ifinfomsg i;
+        char             buf[128];  /* must fit interface name length (IFNAMSIZ)*/
+    } req;
+
+    memset(&req, 0, sizeof(req));
+
+    req.n.nlmsg_len = NLMSG_SPACE(sizeof(struct ifinfomsg));
+    req.n.nlmsg_pid     = getpid();
+    req.n.nlmsg_type    = RTM_DELLINK;
+    req.n.nlmsg_flags   = NLM_F_REQUEST;
+
+    req.i.ifi_family    = AF_UNSPEC;
+    req.i.ifi_index     = if_nametoindex(vlan_interface_name);
+
+    if (req.i.ifi_index == 0) {
+        VLOG_ERR("Unable to get ifindex for interface: %s", vlan_interface_name);
+        return;
+    }
+
+    if (send(nl_ip_sock, &req, req.n.nlmsg_len, 0) == -1) {
+        VLOG_ERR("Netlink failed to delete vlan interface: %s",
+                 vlan_interface_name);
+        return;
+    }
+}
+
+/**
+ * Function: portd_interface_up_down
+ * Param:
+ *      vlan_interface_name: Name of the interface to be set to "up" or "down".
+ *      status: "up" or "down".
+ * Return:
+ * Desc:
+ *      Set an interface state to "up" or "down".
+ * OPENSWITCH_TODO:
+ *      Plugin to "shutdown"/"no shutdown" commands under an interface.
+ */
+void
+portd_interface_up_down(const char *interface_name, const char *status)
+{
+    if (status == NULL || strcmp(status, PORTD_EMPTY_STRING)==0) {
+        VLOG_ERR("Invalid status argument");
+        return;
+    }
+
+    if (interface_name == NULL ||
+            strcmp(interface_name, PORTD_EMPTY_STRING)==0) {
+        VLOG_ERR("Invalid interface-name as argument");
+        return;
+    }
+
+    struct {
+        struct nlmsghdr  n;
+        struct ifinfomsg i;
+        char             buf[128];  /* must fit interface name length (IFNAMSIZ)*/
+    } req;
+
+    memset(&req, 0, sizeof(req));
+
+    req.n.nlmsg_len = NLMSG_SPACE(sizeof(struct ifinfomsg));
+    req.n.nlmsg_pid     = getpid();
+    req.n.nlmsg_type    = RTM_NEWLINK;
+    req.n.nlmsg_flags   = NLM_F_REQUEST;
+
+    req.i.ifi_family    = AF_UNSPEC;
+    req.i.ifi_index     = if_nametoindex(interface_name);
+
+    if (req.i.ifi_index==0) {
+        VLOG_ERR("Unable to get ifindex for interface: %s", interface_name);
+        return;
+    }
+
+    /* OPENSWITCH_TODO: _May_ have to convert this to "no shutdown"/"shutdown" */
+    if (strcmp(status, "up")==0) {
+        req.i.ifi_change |= IFF_UP;
+        req.i.ifi_flags  |= IFF_UP;
+    } else if (strcmp(status, "down")==0) {
+        req.i.ifi_change |= IFF_UP;
+        req.i.ifi_flags  &= ~IFF_UP;
+    }
+
+    if (send(nl_ip_sock, &req, req.n.nlmsg_len, 0) == -1) {
+        VLOG_ERR("Netlink failed to bring %s the interface %s", status,
+                 interface_name);
+        return;
+    }
 }
 
 /*
@@ -1454,125 +1572,4 @@
     }
     shash_destroy(&kernel_port_list);
     shash_destroy(&db_port_list);
-=======
-    /* Adjust rta_len for attributes */
-    data->rta_len = (void *)NLMSG_TAIL(&req.n) - (void *)data;
-    linkinfo->rta_len = (void *)NLMSG_TAIL(&req.n) - (void *)linkinfo;
-
-    add_link_attr(&req.n, sizeof(req), IFLA_LINK, &ifindex, 4);
-    add_link_attr(&req.n, sizeof(req), IFLA_IFNAME, vlan_interface_name,
-                  strlen(vlan_interface_name)+1);
-
-    if (send(nl_ip_sock, &req, req.n.nlmsg_len, 0) == -1) {
-        VLOG_ERR("Netlink failed to create vlan interface: %s",
-                 vlan_interface_name);
-        return;
-    }
-}
-
-/**
- * Function: portd_del_vlan_interface
- * Param:
- *      interface_name: "Parent" interface on which vlan interface is created.
- *      vlan_interface_name: Name of VLAN interface to be created.
- *      vlan_tag: VLAN id.
- * Return:
- * Desc:
- *      Delete VLAN interface <vlan_interface_name>
- * OPENSWITCH_TODO:
- *      Code in this function can delete non-vlan interfaces as well. Generalize
- *      the name.
- */
-void
-portd_del_vlan_interface(const char *vlan_interface_name)
-{
-    struct {
-        struct nlmsghdr  n;
-        struct ifinfomsg i;
-        char             buf[128];  /* must fit interface name length (IFNAMSIZ)*/
-    } req;
-
-    memset(&req, 0, sizeof(req));
-
-    req.n.nlmsg_len = NLMSG_SPACE(sizeof(struct ifinfomsg));
-    req.n.nlmsg_pid     = getpid();
-    req.n.nlmsg_type    = RTM_DELLINK;
-    req.n.nlmsg_flags   = NLM_F_REQUEST;
-
-    req.i.ifi_family    = AF_UNSPEC;
-    req.i.ifi_index     = if_nametoindex(vlan_interface_name);
-
-    if (req.i.ifi_index == 0) {
-        VLOG_ERR("Unable to get ifindex for interface: %s", vlan_interface_name);
-        return;
-    }
-
-    if (send(nl_ip_sock, &req, req.n.nlmsg_len, 0) == -1) {
-        VLOG_ERR("Netlink failed to delete vlan interface: %s",
-                 vlan_interface_name);
-        return;
-    }
-}
-
-/**
- * Function: portd_interface_up_down
- * Param:
- *      vlan_interface_name: Name of the interface to be set to "up" or "down".
- *      status: "up" or "down".
- * Return:
- * Desc:
- *      Set an interface state to "up" or "down".
- * OPENSWITCH_TODO:
- *      Plugin to "shutdown"/"no shutdown" commands under an interface.
- */
-void
-portd_interface_up_down(const char *interface_name, const char *status)
-{
-    if (status == NULL || strcmp(status, PORTD_EMPTY_STRING)==0) {
-        VLOG_ERR("Invalid status argument");
-        return;
-    }
-
-    if (interface_name == NULL ||
-            strcmp(interface_name, PORTD_EMPTY_STRING)==0) {
-        VLOG_ERR("Invalid interface-name as argument");
-        return;
-    }
-
-    struct {
-        struct nlmsghdr  n;
-        struct ifinfomsg i;
-        char             buf[128];  /* must fit interface name length (IFNAMSIZ)*/
-    } req;
-
-    memset(&req, 0, sizeof(req));
-
-    req.n.nlmsg_len = NLMSG_SPACE(sizeof(struct ifinfomsg));
-    req.n.nlmsg_pid     = getpid();
-    req.n.nlmsg_type    = RTM_NEWLINK;
-    req.n.nlmsg_flags   = NLM_F_REQUEST;
-
-    req.i.ifi_family    = AF_UNSPEC;
-    req.i.ifi_index     = if_nametoindex(interface_name);
-
-    if (req.i.ifi_index==0) {
-        VLOG_ERR("Unable to get ifindex for interface: %s", interface_name);
-        return;
-    }
-
-    /* OPENSWITCH_TODO: _May_ have to convert this to "no shutdown"/"shutdown" */
-    if (strcmp(status, "up")==0) {
-        req.i.ifi_change |= IFF_UP;
-        req.i.ifi_flags  |= IFF_UP;
-    } else if (strcmp(status, "down")==0) {
-        req.i.ifi_change |= IFF_UP;
-        req.i.ifi_flags  &= ~IFF_UP;
-    }
-
-    if (send(nl_ip_sock, &req, req.n.nlmsg_len, 0) == -1) {
-        VLOG_ERR("Netlink failed to bring %s the interface %s", status,
-                 interface_name);
-        return;
-    }
->>>>>>> e283a704
 }